"""
   Copyright (c) 2022, UChicago Argonne, LLC
   All Rights Reserved

   Licensed under the Apache License, Version 2.0 (the "License");
   you may not use this file except in compliance with the License.
   You may obtain a copy of the License at

       http://www.apache.org/licenses/LICENSE-2.0

   Unless required by applicable law or agreed to in writing, software
   distributed under the License is distributed on an "AS IS" BASIS,
   WITHOUT WARRANTIES OR CONDITIONS OF ANY KIND, either express or implied.
   See the License for the specific language governing permissions and
   limitations under the License.
"""
import numpy as np
from numpy import random

from src.common.constants import MODULE_DATA_READER
from src.reader.reader_handler import FormatReader
from src.utils.utility import Profile

dlp = Profile(MODULE_DATA_READER)


class NPZReader(FormatReader):
    """
    Reader for NPZ files
    """

    @dlp.log_init
    def __init__(self, dataset_type, thread_index, epoch):
        super().__init__(dataset_type, thread_index)

    @dlp.log
    def open(self, filename):
        super().open(filename)
        return np.load(filename, allow_pickle=True)["x"]

    @dlp.log
    def close(self, filename):
        super().close(filename)

    @dlp.log
    def get_sample(self, filename, sample_index):
        super().get_sample(filename, sample_index)
<<<<<<< HEAD
        t0 = time()
        my_image = self.open_file_map[filename][..., sample_index]
        t1 = time()
        self.profile_args["image_size"] = my_image.nbytes
        t2 = time()
        self.preprocess()
        t3 = time()
        PerfTrace.get_instance().event_complete(
            f"{self.get_sample.__qualname__}.read", MY_MODULE, t0, t1 - t0, arguments=self.profile_args)
        PerfTrace.get_instance().event_complete(
            f"{self.get_sample.__qualname__}.preprocess", MY_MODULE, t2, t3 - t2, arguments=self.profile_args)
        return self._args.resized_image
=======
        self.image = self.open_file_map[filename][..., sample_index]
        dlp.update(image_size=self.image.nbytes)

    @dlp.log
    def resize_sample(self, filename, sample_index):
        super().resize_sample(filename, sample_index)
        dlp.update(image_size=self.image.nbytes)
>>>>>>> 1f4b207c

    @dlp.log
    def next(self):
        for batch in dlp.iter(super().next()):
            yield batch

    @dlp.log
    def read_index(self, image_idx, step):
        return super().read_index(image_idx, step)

    @dlp.log
    def finalize(self):
        return super().finalize()<|MERGE_RESOLUTION|>--- conflicted
+++ resolved
@@ -45,20 +45,6 @@
     @dlp.log
     def get_sample(self, filename, sample_index):
         super().get_sample(filename, sample_index)
-<<<<<<< HEAD
-        t0 = time()
-        my_image = self.open_file_map[filename][..., sample_index]
-        t1 = time()
-        self.profile_args["image_size"] = my_image.nbytes
-        t2 = time()
-        self.preprocess()
-        t3 = time()
-        PerfTrace.get_instance().event_complete(
-            f"{self.get_sample.__qualname__}.read", MY_MODULE, t0, t1 - t0, arguments=self.profile_args)
-        PerfTrace.get_instance().event_complete(
-            f"{self.get_sample.__qualname__}.preprocess", MY_MODULE, t2, t3 - t2, arguments=self.profile_args)
-        return self._args.resized_image
-=======
         self.image = self.open_file_map[filename][..., sample_index]
         dlp.update(image_size=self.image.nbytes)
 
@@ -66,7 +52,6 @@
     def resize_sample(self, filename, sample_index):
         super().resize_sample(filename, sample_index)
         dlp.update(image_size=self.image.nbytes)
->>>>>>> 1f4b207c
 
     @dlp.log
     def next(self):
