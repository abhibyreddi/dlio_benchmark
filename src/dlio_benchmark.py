--- conflicted
+++ resolved
@@ -190,10 +190,8 @@
         self.framework.init_loader(self.args.format, self.args.data_loader)
         self.framework.barrier()
 
-<<<<<<< HEAD
+
     @perftrace.event_logging
-=======
->>>>>>> c366368e
     def _eval(self, epoch):
         """
         Evaluation loop will read a separate dataset and has its own own computation time.
@@ -203,15 +201,13 @@
         t0 = time()
         loader = self.framework.get_loader(DatasetType.VALID)
         loader.read(epoch_number=epoch)
-<<<<<<< HEAD
+
         start_time = time()
         for batch in loader.next():
             end_time = time()
             perftrace.event_complete(f"eval_epoch_{epoch}_step_{step}", "DLIO_BENCHMARK", start_time,
                                      end_time - start_time)
-=======
-        for batch in loader.next():
->>>>>>> c366368e
+
             self.stats.eval_batch_loaded(epoch, step, t0)
 
             if self.eval_time > 0:
@@ -231,10 +227,8 @@
             start_time = time()
         return step - 1
 
-<<<<<<< HEAD
+
     @perftrace.event_logging
-=======
->>>>>>> c366368e
     def _train(self, epoch):
         """
         Training loop for reading the dataset and performing training computations.
@@ -249,7 +243,6 @@
         t0 = time()
         loader = self.framework.get_loader(dataset_type=DatasetType.TRAIN)
         loader.read(epoch_number=epoch)
-<<<<<<< HEAD
         start_time = time()
         for batch in loader.next():
             end_time = time()
@@ -257,9 +250,6 @@
                                      end_time - start_time)
 
 
-=======
-        for batch in loader.next():
->>>>>>> c366368e
             self.framework.barrier()
             self.stats.batch_loaded(epoch, overall_step, block, t0)
 
@@ -310,11 +300,7 @@
 
         return overall_step
 
-<<<<<<< HEAD
-
     @perftrace.event_logging
-=======
->>>>>>> c366368e
     def run(self):
         """
         Run the total epochs for training. 
