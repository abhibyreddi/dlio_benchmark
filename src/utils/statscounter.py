--- conflicted
+++ resolved
@@ -274,17 +274,12 @@
         if self.my_rank == 0:
             with open(os.path.join(self.output_folder, 'per_epoch_stats.json'), 'w') as outfile:
                 json.dump(self.per_epoch_stats, outfile, indent=4)
-<<<<<<< HEAD
                 outfile.flush()
-
-        with open(os.path.join(self.output_folder, f'{self.my_rank}_load_and_proc_times.json'), 'w') as outfile:
-            json.dump(self.load_and_proc_times, outfile, indent=4)
+            with open(os.path.join(self.output_folder, 'summary.json'), 'w') as outfile:
+                json.dump(self.summary, outfile, indent=4)
+
+        with open(os.path.join(self.output_folder, f'{self.my_rank}_output.json'), 'w') as outfile:
+            json.dump(self.output, outfile, indent=4)
             outfile.flush()
             logging.info(f"{utcnow()} Rank {self.my_rank} wrote json output")
-=======
-            with open(os.path.join(self.output_folder, 'summary.json'), 'w') as outfile:
-                json.dump(self.summary, outfile, indent=4)
-
-        with open(os.path.join(self.output_folder, f'{self.my_rank}_output.json'), 'w') as outfile:
-            json.dump(self.output, outfile, indent=4)
->>>>>>> fbcc24e0
+
