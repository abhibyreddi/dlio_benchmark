from time import time
import logging
import math
import numpy as np
from nvidia.dali.pipeline import Pipeline
import nvidia.dali.fn as fn
import nvidia.dali.types as types
import nvidia.dali as dali
from nvidia.dali.plugin.pytorch import DALIGenericIterator

from dlio_benchmark.common.constants import MODULE_DATA_LOADER
from dlio_benchmark.common.enumerations import Shuffle, DataLoaderType, DatasetType
from dlio_benchmark.data_loader.base_data_loader import BaseDataLoader
from dlio_benchmark.reader.reader_factory import ReaderFactory
from dlio_benchmark.utils.utility import utcnow, get_rank, timeit, Profile

dlp = Profile(MODULE_DATA_LOADER)


class DaliDataset(object):

    def __init__(self, format_type, dataset_type, epoch, num_samples, batch_size, thread_index):
        self.format_type = format_type
        self.dataset_type = dataset_type
        self.epoch = epoch
        self.num_samples = num_samples
        self.num_images_read = 0
        self.batch_size = batch_size
        self.reader = ReaderFactory.get_reader(type=self.format_type,
                                               dataset_type=self.dataset_type,
                                               thread_index=thread_index,
                                               epoch_number=self.epoch)
        self.item = self.reader.next()
        self.is_last = 0

    def __call__(self, sample_info):
        self.num_images_read += 1
        step = int(math.ceil(self.num_images_read / self.batch_size))
        sample_idx = sample_info.idx_in_epoch
        logging.debug(f"{utcnow()} Reading {sample_idx} {sample_info.iteration} {self.num_samples} {self.batch_size}")
        if sample_info.iteration >= self.num_samples // self.batch_size:
            # Indicate end of the epoch
            raise StopIteration()
        with Profile(MODULE_DATA_LOADER, epoch=self.epoch,image_idx=sample_idx, step=step):
            image = self.reader.read_index(sample_idx, step)
        return image, np.uint8([sample_idx])


class DaliDataLoader(BaseDataLoader):
    @dlp.log_init
    def __init__(self, format_type, dataset_type, epoch):
        super().__init__(format_type, dataset_type, epoch, DataLoaderType.DALI)
        self.pipeline = None

    @dlp.log
    def read(self):
        parallel = True if self._args.read_threads > 0 else False
        self.pipelines = []
        num_threads = 1
        if self._args.read_threads > 0:
            num_threads = self._args.read_threads
<<<<<<< HEAD
        dataset = DaliDataset(self.format_type, self.dataset_type, self.epoch_number, self.num_samples, self.batch_size, 0)
        # None executes pipeline on CPU and the reader does the batching
        pipeline = Pipeline(batch_size=self.batch_size, num_threads=num_threads, device_id=None, py_num_workers=num_threads)
        with pipeline:
=======
        prefetch_size = 2
        if self._args.prefetch_size > 0:
            prefetch_size = self._args.prefetch_size
        # None executes pipeline on CPU and the reader does the batching
        dataset = DaliDataset(self.format_type, self.dataset_type, self.epoch_number, num_samples, batch_size, 0)
        self.pipeline = Pipeline(batch_size=batch_size, num_threads=num_threads, device_id=None, py_num_workers=num_threads,
                            prefetch_queue_depth=prefetch_size, py_start_method='fork', exec_async=True)
        with self.pipeline:
>>>>>>> 81b33efb
            images, labels = fn.external_source(source=dataset, num_outputs=2, dtype=[types.UINT8, types.UINT8],
                                                parallel=True, batch=False)
            self.pipeline.set_outputs(images, labels)

        self.pipeline.build()
        logging.debug(f"{utcnow()} Starting {num_threads} pipelines by {self._args.my_rank} rank ")


    @dlp.log
    def next(self):
        super().next()
<<<<<<< HEAD
        for step in range(self.num_samples // self.batch_size):
            _dataset = DALIGenericIterator(self.pipelines, ['data', 'label'], size=1)
            for batch in _dataset:
                yield batch
=======
        num_samples = self._args.total_samples_train if self.dataset_type is DatasetType.TRAIN else self._args.total_samples_eval
        batch_size = self._args.batch_size if self.dataset_type is DatasetType.TRAIN else self._args.batch_size_eval
        #DALIGenericIterator(self.pipelines, ['data', 'label'])

        logging.debug(f"{utcnow()} Iterating pipelines by {self._args.my_rank} rank ")
        for step in range(num_samples // batch_size):
            outputs = self.pipeline.run()
            logging.debug(f"{utcnow()} Output batch {step} {len(outputs)}")
            for batch in outputs:
                yield outputs


>>>>>>> 81b33efb

    @dlp.log
    def finalize(self):
        pass<|MERGE_RESOLUTION|>--- conflicted
+++ resolved
@@ -59,21 +59,14 @@
         num_threads = 1
         if self._args.read_threads > 0:
             num_threads = self._args.read_threads
-<<<<<<< HEAD
-        dataset = DaliDataset(self.format_type, self.dataset_type, self.epoch_number, self.num_samples, self.batch_size, 0)
-        # None executes pipeline on CPU and the reader does the batching
-        pipeline = Pipeline(batch_size=self.batch_size, num_threads=num_threads, device_id=None, py_num_workers=num_threads)
-        with pipeline:
-=======
         prefetch_size = 2
         if self._args.prefetch_size > 0:
             prefetch_size = self._args.prefetch_size
         # None executes pipeline on CPU and the reader does the batching
-        dataset = DaliDataset(self.format_type, self.dataset_type, self.epoch_number, num_samples, batch_size, 0)
-        self.pipeline = Pipeline(batch_size=batch_size, num_threads=num_threads, device_id=None, py_num_workers=num_threads,
+        dataset = DaliDataset(self.format_type, self.dataset_type, self.epoch_number, self.num_samples, self.batch_size, 0)
+        self.pipeline = Pipeline(batch_size=self.batch_size, num_threads=num_threads, device_id=None, py_num_workers=num_threads,
                             prefetch_queue_depth=prefetch_size, py_start_method='fork', exec_async=True)
         with self.pipeline:
->>>>>>> 81b33efb
             images, labels = fn.external_source(source=dataset, num_outputs=2, dtype=[types.UINT8, types.UINT8],
                                                 parallel=True, batch=False)
             self.pipeline.set_outputs(images, labels)
@@ -85,25 +78,15 @@
     @dlp.log
     def next(self):
         super().next()
-<<<<<<< HEAD
+        #DALIGenericIterator(self.pipelines, ['data', 'label'])
+        logging.debug(f"{utcnow()} Iterating pipelines by {self._args.my_rank} rank ")
         for step in range(self.num_samples // self.batch_size):
-            _dataset = DALIGenericIterator(self.pipelines, ['data', 'label'], size=1)
-            for batch in _dataset:
-                yield batch
-=======
-        num_samples = self._args.total_samples_train if self.dataset_type is DatasetType.TRAIN else self._args.total_samples_eval
-        batch_size = self._args.batch_size if self.dataset_type is DatasetType.TRAIN else self._args.batch_size_eval
-        #DALIGenericIterator(self.pipelines, ['data', 'label'])
-
-        logging.debug(f"{utcnow()} Iterating pipelines by {self._args.my_rank} rank ")
-        for step in range(num_samples // batch_size):
             outputs = self.pipeline.run()
             logging.debug(f"{utcnow()} Output batch {step} {len(outputs)}")
             for batch in outputs:
                 yield outputs
 
 
->>>>>>> 81b33efb
 
     @dlp.log
     def finalize(self):
