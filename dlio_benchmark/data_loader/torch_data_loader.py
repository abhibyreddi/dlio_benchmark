"""
   Copyright (c) 2022, UChicago Argonne, LLC
   All Rights Reserved

   Licensed under the Apache License, Version 2.0 (the "License");
   you may not use this file except in compliance with the License.
   You may obtain a copy of the License at

       http://www.apache.org/licenses/LICENSE-2.0

   Unless required by applicable law or agreed to in writing, software
   distributed under the License is distributed on an "AS IS" BASIS,
   WITHOUT WARRANTIES OR CONDITIONS OF ANY KIND, either express or implied.
   See the License for the specific language governing permissions and
   limitations under the License.
"""
from time import time
import logging
import math
import torch
from torch.utils.data import Dataset, DataLoader, RandomSampler, SequentialSampler

from dlio_benchmark.common.constants import MODULE_DATA_LOADER
from dlio_benchmark.common.enumerations import Shuffle, DatasetType, DataLoaderType
from dlio_benchmark.data_loader.base_data_loader import BaseDataLoader
from dlio_benchmark.reader.reader_factory import ReaderFactory
from dlio_benchmark.utils.utility import utcnow, get_rank, Profile

dlp = Profile(MODULE_DATA_LOADER)


class TorchDataset(Dataset):
    """
    Currently, we only support loading one sample per file
    TODO: support multiple samples per file
    """
    @dlp.log_init
    def __init__(self, format_type, dataset_type, epoch, num_samples, num_workers, batch_size):
        self.format_type = format_type
        self.dataset_type = dataset_type
        self.epoch_number = epoch
        self.num_samples = num_samples
        self.reader = None
        self.num_images_read = 0
        self.batch_size = batch_size
        if num_workers == 0:
            self.worker_init(-1)

    @dlp.log
    def worker_init(self, worker_id):
        logging.debug(f"{utcnow()} worker initialized {worker_id} with format {self.format_type}")
        self.reader = ReaderFactory.get_reader(type=self.format_type,
                                               dataset_type=self.dataset_type,
                                               thread_index=worker_id,
                                               epoch_number=self.epoch_number)

    @dlp.log
    def __len__(self):
        return self.num_samples

    @dlp.log
    def __getitem__(self, image_idx):
        self.num_images_read += 1
        step = int(math.ceil(self.num_images_read / self.batch_size))
        logging.debug(f"{utcnow()} Rank {get_rank()} reading {image_idx} sample")
        return self.reader.read_index(image_idx, step)

class TorchDataLoader(BaseDataLoader):
    @dlp.log_init
    def __init__(self, format_type, dataset_type, epoch_number):
        super().__init__(format_type, dataset_type, epoch_number, DataLoaderType.PYTORCH)

    @dlp.log
    def read(self):
        do_shuffle = True if self._args.sample_shuffle != Shuffle.OFF else False
        dataset = TorchDataset(self.format_type, self.dataset_type, self.epoch_number, self.num_samples, self._args.read_threads, self.batch_size)
        if do_shuffle:
            sampler = RandomSampler(dataset)
        else:
            sampler = SequentialSampler(dataset)
        if self._args.read_threads >= 1:
            prefetch_factor = math.ceil(self._args.prefetch_size / self._args.read_threads)
        else:
            prefetch_factor = self._args.prefetch_size
        if prefetch_factor > 0:
            if self._args.my_rank == 0:
                logging.debug(
                    f"{utcnow()} Prefetch size is {self._args.prefetch_size}; prefetch factor of {prefetch_factor} will be set to Torch DataLoader.")
        else:
            prefetch_factor = 2
            if self._args.my_rank == 0:
                logging.debug(
                    f"{utcnow()} Prefetch size is 0; a default prefetch factor of 2 will be set to Torch DataLoader.")
        logging.debug(f"{utcnow()} Setup dataloader with {self._args.read_threads} workers {torch.__version__}")
        if self._args.read_threads==0:
            kwargs={}
        else:
            kwargs={'multiprocessing_context':self._args.multiprocessing_context,
<<<<<<< HEAD
                    'prefetch_factor': prefetch_factor, 
                    'persistent_workers': True}
        if torch.__version__ == '1.3.1':
            if 'prefetch_factor' in kargs:
=======
                    'prefetch_factor': prefetch_factor}
            if torch.__version__ != '1.3.1':       
                kwargs['persistent_workers'] = True
        if torch.__version__ == '1.3.1':
            if 'prefetch_factor' in kwargs:
>>>>>>> 5b98fa18
                del kwargs['prefetch_factor']
            self._dataset = DataLoader(dataset,
                                       batch_size=self.batch_size,
                                       sampler=sampler,
                                       num_workers=self._args.read_threads,
                                       pin_memory=True,
                                       drop_last=True,
                                       worker_init_fn=dataset.worker_init, **kwargs)
        else: 
            self._dataset = DataLoader(dataset,
                                       batch_size=self.batch_size,
                                       sampler=sampler,
                                       num_workers=self._args.read_threads,
                                       pin_memory=True,
                                       drop_last=True,
                                       worker_init_fn=dataset.worker_init,
                                       **kwargs)  # 2 is the default value
        logging.debug(f"{utcnow()} Rank {self._args.my_rank} will read {len(self._dataset) * self.batch_size} files")

        # self._dataset.sampler.set_epoch(epoch_number)

    @dlp.log
    def next(self):
        super().next()
        total = self._args.training_steps if self.dataset_type is DatasetType.TRAIN else self._args.eval_steps
        logging.debug(f"{utcnow()} Rank {self._args.my_rank} should read {total} batches")
        for batch in self._dataset:
            yield batch

    @dlp.log
    def finalize(self):
        pass<|MERGE_RESOLUTION|>--- conflicted
+++ resolved
@@ -96,18 +96,11 @@
             kwargs={}
         else:
             kwargs={'multiprocessing_context':self._args.multiprocessing_context,
-<<<<<<< HEAD
-                    'prefetch_factor': prefetch_factor, 
-                    'persistent_workers': True}
-        if torch.__version__ == '1.3.1':
-            if 'prefetch_factor' in kargs:
-=======
                     'prefetch_factor': prefetch_factor}
             if torch.__version__ != '1.3.1':       
                 kwargs['persistent_workers'] = True
         if torch.__version__ == '1.3.1':
             if 'prefetch_factor' in kwargs:
->>>>>>> 5b98fa18
                 del kwargs['prefetch_factor']
             self._dataset = DataLoader(dataset,
                                        batch_size=self.batch_size,
