--- conflicted
+++ resolved
@@ -11,16 +11,6 @@
     def test_process_loading_and_processing_times(self):
         args = {
             'output_folder': 'tests/test_data',
-<<<<<<< HEAD
-=======
-            'name': '',
-            'num_proc': 2,
-            'epochs': 2,
-            'do_eval': False,
-            'do_checkpoint': False,
-            'batch_size': 8,
-            'batch_size_eval': 1,
->>>>>>> 69e63cc7
         }
         args = namedtuple('args', args.keys())(*args.values())
         postproc = self.create_DLIO_PostProcessor(args)
